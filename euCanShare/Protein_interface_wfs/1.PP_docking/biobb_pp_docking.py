--- conflicted
+++ resolved
@@ -228,12 +228,6 @@
     # Prepare clustering step folder 
     poses_paths = prepare_step(input_zip_path, properties)
 
-<<<<<<< HEAD
-    # Calculate the RMSD matrix between all poses
-    rmsd_matrix = compute_RMSD_matrix(poses_ranked_paths, properties["ligand_chain"])
-    
-    # Convert the RMSD matrix into a condensed distance matrix
-=======
     # Load the ranking dataframe
     ranking_df = properties["ranking_df"]
 
@@ -244,7 +238,6 @@
     rmsd_matrix = compute_rmsd_matrix(poses_ranked_paths, properties["ligand_chain"])
 
     # Convert the uncondensed RMSD matrix into a condensed distance matrix
->>>>>>> 645e3e93
     rmsd_matrix = squareform(rmsd_matrix)
 
     # Calculate the linkage matrix
@@ -303,113 +296,8 @@
     # (enough to describe the rigid ligand orientation)
     max_ca_atoms = 20
 
-<<<<<<< HEAD
-    # Create a PDB parser 
-    parser = PDB.PDBParser(QUIET=True)
-
-    # Get the number of poses
-    n_poses = len(poses_ranked_paths)
-
-    # Initialize the empty RMSD matrix (n_poses x n_poses)
-    rmsd_matrix = np.zeros((n_poses, n_poses), dtype=np.float32)
-
-    # Get the serials of some CA atoms of the ligand chain from the first pose
-    ca_serials = sample_ca_atoms(poses_ranked_paths[0], ligand_chain, max_ca_atoms)
-
-    # Iterate over pairs of poses without repetition
-    for i in range(n_poses):
-
-        # Get the ligand chain of the reference pose
-        ref_path = poses_ranked_paths[i]
-        ref_structure = parser.get_structure("reference", ref_path)
-        ligand_ref = find_chain(ref_structure, ligand_chain)
-
-        # Get the selected CA atom coordinates of the reference pose
-        ref_atoms = [atom for atom in ligand_ref.get_atoms() if atom.get_serial_number() in ca_serials]
-        ref_coords = np.array([atom.get_coord() for atom in ref_atoms])
-
-        for j in range(i + 1, n_poses):
-            
-            # Get the target chain of the target pose
-            target_path = poses_ranked_paths[j]
-            target_structure = parser.get_structure("target", target_path)
-            ligand_target = find_chain(target_structure, ligand_chain)
-            
-            # Get the selected CA atom coordinates of the target pose
-            target_atoms = [atom for atom in ligand_target.get_atoms() if atom.get_serial_number() in ca_serials]
-            target_coords = np.array([atom.get_coord() for atom in target_atoms])
-
-            # Calculate RMSD between reference and target
-            rmsd = np.sqrt(np.sum((ref_coords - target_coords) ** 2) / len(ref_coords))
-        
-            # Add RMSD to the matrix (symmetric)
-            rmsd_matrix[i, j] = rmsd
-            rmsd_matrix[j, i] = rmsd
-    
-    return rmsd_matrix
-
-def sample_ca_atoms(pdb_path, ligand_chain, max_ca_atoms):
-    """
-    Sample CA atoms of the ligand chain uniformly.
-
-    Inputs
-    ------
-
-        pdb_path       (str): path to pdb file
-        ligand_chain   (str): chain of the ligand protein
-        max_ca_atoms   (int): maximum number of CA atoms to keep
-    
-    Returns
-    -------
-
-        ca_serial     (list): list with the serial numbers of the sampled CA atoms
-    """
-    
-    # Create a PDB parser 
-    parser = PDB.PDBParser(QUIET=True)
-
-    # Get the structure of the first pose
-    pose_structure = parser.get_structure("first_pose", pdb_path)
-
-    # Find ligand chain
-    ligand_chain = find_chain(pose_structure, ligand_chain)
-    
-    # Get the CA atoms of the ligand chain
-    ligand_ca_atoms = [atom for atom in ligand_chain.get_atoms() if atom.get_id() == "CA"]
-
-    # Get the number of CA atoms of the ligand chain
-    total_ca_atoms = len(ligand_ca_atoms)
-
-    # Sample the CA atoms of the ligand chain uniformly
-    if total_ca_atoms > max_ca_atoms:
-
-        # Get the indices of the CA atoms to keep
-        indices = np.linspace(0, total_ca_atoms - 1, max_ca_atoms, dtype=int)
-
-        # Get the CA atoms to keep
-        ligand_ca_atoms = [ligand_ca_atoms[i] for i in indices]
-
-    # Get the serial numbers of the CA atoms to keep
-    ca_serial = [atom.get_serial_number() for atom in ligand_ca_atoms]
-
-    return ca_serial
-
-def find_chain(structure, chain_id):
-    """
-    Find the Bio.PDB.Chain object with the given chain ID.
-
-    Inputs
-    ------
-
-        structure (Bio.PDB.Structure): structure object
-        chain_id               (str): chain ID
-    
-    Returns
-    -------
-=======
     # Create a universe with all poses, use the first pose as the topology
     poses_universe = mda.Universe(poses_ranked_paths[0])
->>>>>>> 645e3e93
 
     # Read coordinates of all poses into the universe
     poses_universe.load_new(poses_ranked_paths)
