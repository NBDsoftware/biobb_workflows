##!/usr/bin/env python3

# Conversion of the BioExcel building blocks Python tutorials
# to a command line workflow with two files: Python Script and YAML input configuration file

# Importing all the needed libraries
import os
import re
import time
import argparse
import json
import yaml
from pathlib import Path

from biobb_common.configuration import settings
from biobb_common.tools import file_utils as fu

from biobb_structure_utils.utils.extract_molecule import extract_molecule

from biobb_vs.fpocket.fpocket_run import fpocket_run
from biobb_vs.fpocket.fpocket_filter import fpocket_filter

def create_summary(poses_name_list, global_paths, output_path, output_summary_path = None):
    '''
    Print in log file all available pockets after filtering for each centroid. 
    Include also information for each pocket and population for each centroid if available.
    
    Inputs
    ------

        poses_name_list         (list): List with names of centroids
        global_paths            (dict): global paths dictionary
        output_path              (str): path to output folder
        output_summary_path      (str): path to output summary file
    
    Output
    ------

        Info dumped to yaml summary file
    '''

    # Pattern that can be used to extract pocket ID from string with pocket name: (str) pocket3 -> (int) 3
    pocketID_pattern = r'pocket(\d+)'

    # Find step names
    filter_cavities_folder = 'step3_filter_cavities'
    cavity_analysis_folder = 'step2_cavity_analysis'

    # Find summary file name
    pockets_summary_filename = Path(global_paths[cavity_analysis_folder]['output_summary']).name

    # Dictionary where all available cluster_summary dictionaries will be saved
    global_summary = {}

    # For each centroid
    for pose_name in poses_name_list:

        # Name of filtered pockets log file
        filtering_log_name =  f"{pose_name}_{filter_cavities_folder}_log.out"

        # Path to filtered pockets log file
        filtering_log_path = os.path.join(output_path, pose_name, filter_cavities_folder, filtering_log_name)

        # Find pockets in log file
        pocket_names = find_matching_lines(pattern=r'pocket\d+$', filepath=filtering_log_path)

        # If any pockets are found 
        if pocket_names is not None:

            # Dictionary with information for this cluster
            cluster_summary = {}

            # Path to this cluster's summary with information for all pocket found
            summary_path = os.path.join(output_path, pose_name, cavity_analysis_folder, pockets_summary_filename)

            # Load all pockets summary as dictionary
            with open(summary_path) as json_file:
                all_pockets_summary = json.load(json_file)

            # list with pocket IDs for this cluster
            pocket_IDs = []

            # For each filtered pocket: pocket1, pocket4 ...
            for pocket_name in pocket_names:

                # Strip whitespaces
                pocket_name = pocket_name.strip()

                # Save entry with pocket information
                cluster_summary.update({pocket_name : all_pockets_summary[pocket_name]})

                # Search for the pocket ID in pocket name
                match = re.search(pocketID_pattern, pocket_name)

                # Append pocket ID to list
                pocket_IDs.append(int(match[1]))

            # Save pocket IDs
            cluster_summary.update({'pockets' : pocket_IDs})

            # Update global_summary
            global_summary.update({pose_name : cluster_summary})

    # Save global summary in YAML file
    if output_summary_path is None:
        output_summary_path = os.path.join(output_path, 'summary.yml')
    with open(output_summary_path, 'w') as outfile:
        yaml.dump(global_summary, outfile)
    outfile.close()

    return 

def find_matching_line(pattern, filepath):
    '''
    Finds first line in file containing a given pattern

    Inputs
    ------

        pattern  (regex pattern): regular expression pattern to search in file lines
        filepath           (str): file path to search in
    
    Output
    ------
    
        line (str): line matching the pattern or None if no line matches the pattern
    '''

    # Open log file
    file = open(filepath, 'r')
    
    # Read all lines
    lines = file.readlines()

    # Search matching string in each line
    for line in lines:

        match = re.search(pattern, line)

        if match is not None:

            # Close file
            file.close()

            return match[1]
    
    file.close()

    return None

def find_matching_lines(pattern, filepath):
    '''
    Finds all lines in file containing a given pattern

    Inputs
    ------

        pattern  (regex pattern): regular expression pattern to search in file lines
        filepath           (str): file path to search in
    
    Output
    ------

        lines (list(str)): lines matching the pattern or None if no line matches the pattern
    '''

    # Open log file
    file = open(filepath, 'r')
    
    # Read all lines
    lines = file.readlines()

    # List to save matching lines
    matchingLines = []

    # Search matching string in each line
    for line in lines:

        match = re.search(pattern, line)

        if match is not None:

            matchingLines.append(match[0])

    # Close file
    file.close()

    # If no lines contained the pattern, return None
    if len(matchingLines) == 0:
        matchingLines = None
    
    return matchingLines

def main_wf(configuration_path, input_zip_path, output_path, output_summary_path):
    '''
    Main cavity analysis workflow. This workflow analyzes the cavities of the input structures structures, filters the cavities 
    according to pre-defined criteria and outputs the pockets that passed the filter.

    Inputs
    ------
    
        configuration_path  (str): path to input.yml 
        input_zip_path      (str): path to input zip file
        output_path         (str): path to output folder
        output_summary_path (str): path to output summary file


    Outputs
    -------

        /output folder
        global_paths    (dict): dictionary with all workflow paths
        global_prop     (dict): dictionary will all workflow properties
    '''

    start_time = time.time()

    # Receiving the input configuration file (YAML)
    conf = settings.ConfReader(configuration_path)

    # Enforce output_path if provided
    if output_path is not None:
        output_path = fu.get_working_dir_path(output_path, restart = conf.properties.get('restart', 'False'))
        conf.properties['working_dir_path'] = output_path
    else:
        output_path = conf.get_working_dir_path()

    # Initializing a global log file
    global_log, _ = fu.get_logs(path=output_path, light_format=True)

    # Parsing the input configuration file (YAML);
    # Dividing it in global properties and global paths
    global_prop = conf.get_prop_dic(global_log=global_log)
    global_paths = conf.get_paths_dic()

    # Create a folder for the extracted poses
    fu.create_dir(global_prop["step0_extract_poses"]["path"])

    # Enforce input_zip_path if provided
    if input_zip_path is not None:
        global_paths["step0_extract_poses"]["input_zip_path"] = input_zip_path
         
    # STEP 0: extract poses from zip file
    poses_path_list = fu.unzip_list(global_paths["step0_extract_poses"]["input_zip_path"], global_prop["step0_extract_poses"]["path"])
    poses_name_list = [Path(path).stem for path in poses_path_list]

    # Analyze cavities of each pdb 
    for path, name in zip(poses_path_list, poses_name_list):

        pose_prop = conf.get_prop_dic(prefix=name)
        pose_paths = conf.get_paths_dic(prefix=name)

        # Update input structure path
<<<<<<< HEAD
        pose_paths['step1_extractMolecule']['input_structure_path'] = path

        # STEP 1: Extract molecule
        global_log.info("step1_extract_molecule: Extract molecule from input structure")
        extract_molecule(**pose_paths['step1_extractMolecule'], properties=pose_prop["step1_extractMolecule"])
=======
        pose_paths['step1_extract_molecule']['input_structure_path'] = path

        # STEP 1: extracts molecule of interest
        global_log.info("step1_extractMolecule: extract molecule of interest (protein)")
        extract_molecule(**global_paths["step1_extractMolecule"], properties=global_prop["step1_extractMolecule"])
>>>>>>> 3b53124e

        # STEP 2: Cavity analysis
        global_log.info("step2_cavity_analysis: Compute cavities using fpocket")
        fpocket_run(**pose_paths['step2_cavity_analysis'], properties=pose_prop["step2_cavity_analysis"])

        # STEP 3: Filtering cavities
        global_log.info("step3_filter_cavities: Filter found cavities")
        fpocket_filter(**pose_paths['step3_filter_cavities'], properties=pose_prop["step3_filter_cavities"])

    # Create summary with available pockets per cluster 
    global_log.info("    Creating YAML summary file...")
    create_summary(poses_name_list, global_paths, output_path, output_summary_path)

    # Print timing information to log file
    elapsed_time = time.time() - start_time
    global_log.info('')
    global_log.info('')
    global_log.info('Execution successful: ')
    global_log.info('  Workflow_path: %s' % output_path)
    global_log.info('  Config File: %s' % configuration_path)
    global_log.info('')
    global_log.info('Elapsed time: %.1f minutes' % (elapsed_time/60))
    global_log.info('')

    return global_paths, global_prop

if __name__ == '__main__':

    parser = argparse.ArgumentParser(description="Simple clustering, cavity analysis and docking pipeline using BioExcel Building Blocks")
    
    parser.add_argument('--config', dest='config_path',
                        help="Configuration file (YAML)", 
                        required=True)

    parser.add_argument('--input_zip', dest='input_zip_path',
                        help="Input zip file with all the poses (default: input_zip_path in step 0 of configuration file)",
                        required=False)
    
    parser.add_argument('--output', dest='output_path',
                        help="Output path (default: working_dir_path in YAML config file)",
                        required=False)

    parser.add_argument('--output_summary', dest='output_summary_path',
                        help="Output summary path (default: /output_path/summary.yml)",
                        required=False)
    
    args = parser.parse_args()

    main_wf(configuration_path = args.config_path,
            input_zip_path = args.input_zip_path,
            output_path = args.output_path,
            output_summary_path = args.output_summary_path)
<|MERGE_RESOLUTION|>--- conflicted
+++ resolved
@@ -251,19 +251,11 @@
         pose_paths = conf.get_paths_dic(prefix=name)
 
         # Update input structure path
-<<<<<<< HEAD
-        pose_paths['step1_extractMolecule']['input_structure_path'] = path
+        pose_paths['step1_extract_molecule']['input_structure_path'] = path
 
         # STEP 1: Extract molecule
         global_log.info("step1_extract_molecule: Extract molecule from input structure")
-        extract_molecule(**pose_paths['step1_extractMolecule'], properties=pose_prop["step1_extractMolecule"])
-=======
-        pose_paths['step1_extract_molecule']['input_structure_path'] = path
-
-        # STEP 1: extracts molecule of interest
-        global_log.info("step1_extractMolecule: extract molecule of interest (protein)")
-        extract_molecule(**global_paths["step1_extractMolecule"], properties=global_prop["step1_extractMolecule"])
->>>>>>> 3b53124e
+        extract_molecule(**pose_paths['step1_extract_molecule'], properties=pose_prop["step1_extract_molecule"])
 
         # STEP 2: Cavity analysis
         global_log.info("step2_cavity_analysis: Compute cavities using fpocket")
